{
  "name": "devlab",
<<<<<<< HEAD
  "version": "1.4.1",
=======
  "version": "1.5.1",
>>>>>>> 01043886
  "description": "Node utility for running containerized tasks",
  "keywords": [
    "docker",
    "container",
    "test",
    "testing",
    "dev",
    "workflow",
    "task"
  ],
  "main": "index.js",
  "files": [
    "build",
    "index.js"
  ],
  "bin": {
    "lab": "index.js",
    "devlab": "index.js"
  },
  "preferGlobal": true,
  "scripts": {
    "test": "mocha --timeout 5000 --compilers js:babel/register ./test/src --recursive",
    "lint": "eslint ./src ./test/src",
    "build": "babel ./src --out-dir ./build",
    "local-install": "npm run build && npm install -g .",
    "changelog": "changelog devlab all -m > CHANGELOG.md",
    "prepublish": "npm test && npm run build"
  },
  "homepage": "https://github.com/TechnologyAdvice/DevLab",
  "repository": {
    "type": "git",
    "url": "https://github.com/TechnologyAdvice/DevLab"
  },
  "bugs": {
    "url": "https://github.com/TechnologyAdvice/DevLab/issues"
  },
  "author": "TechnologyAdvice",
  "license": "MIT",
  "devDependencies": {
    "babel": "^5.8.23",
    "babel-eslint": "^4.1.3",
    "chai": "^3.3.0",
    "changelog": "^1.0.7",
    "eslint": "^1.5.1",
    "mocha": "^2.3.3",
    "mocha-sinon": "^1.1.4",
    "sinon": "^1.17.0",
    "sinon-chai": "^2.8.0"
  },
  "dependencies": {
    "bluebird": "^2.10.1",
    "cli-color": "^1.0.0",
    "js-yaml": "^3.4.2",
    "lodash": "^3.10.1",
    "minimist": "^1.2.0",
    "shelljs": "^0.5.3",
    "username": "^1.0.1"
  }
}<|MERGE_RESOLUTION|>--- conflicted
+++ resolved
@@ -1,10 +1,6 @@
 {
   "name": "devlab",
-<<<<<<< HEAD
-  "version": "1.4.1",
-=======
   "version": "1.5.1",
->>>>>>> 01043886
   "description": "Node utility for running containerized tasks",
   "keywords": [
     "docker",
