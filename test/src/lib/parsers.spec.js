/* global sinon, expect, request, describe, it, before, after */
import './../../setup';
import parsers from './../../../src/lib/parsers';
<<<<<<< HEAD
import testManifests from './../../fixtures/manifests';
=======
import config from './../../../src/lib/config';
>>>>>>> 584eb833
import username from 'username';

describe('parsers', () => {
  describe('parseHostEnvVars', () => {
    it('parses and replaces ${..} delimited environment variables', () => {
      process.env.FOO = 'bar';
      const result = parsers.parseHostEnvVars('${FOO}');
      expect(result).to.equal('bar');
    });
  });
  describe('parseEnvVars', () => {
    it('processes an array of env vars and returns arguments', () => {
      const result = parsers.parseEnvVars([ 'FOO=bar', 'LAM_TEST=${LAM_TEST}' ]);
      expect(result).to.deep.equal([ '-e', 'FOO=bar', '-e', 'LAM_TEST=true' ]);
    });
  });
  describe('parseExpose', () => {
    it('processes an array of ports and returns arguments', () => {
      const result = parsers.parseExpose([ '8080:8080' ]);
      expect(result).to.deep.equal([ '-p', '8080:8080' ]);
    });
  });
  describe('parseForwardedPorts', () => {
    it('collects all locally exposed ports in a manifest', () => {
      const result = parsers.parseForwardedPorts(testManifests.multiExpose);
      expect(result).to.be.an.Array;
      expect(result).to.include('8181');
      expect(result).to.include('8282');
      expect(result).to.include('7000');
      expect(result).to.include('3306');
      expect(result).to.have.length(4);
    });
  });
  describe('parseVolumes', () => {
    it('processes an array of volumes and returns arguments', () => {
      const result = parsers.parseVolumes([ '/testHost:/testGuest' ]);
      expect(result).to.deep.equal([ '-v', '/testHost:/testGuest' ]);
    });
  });
  describe('parseSvcObj', () => {
    it('returns an object with properties of service', () => {
      const user = username.sync() || 'unknown';
      expect(parsers.parseSvcObj({ testImage: { name: 'testSvc' } })).to.deep.equal({
        name: `devlab_testsvc_${user}_${config.instance}`,
        alias: 'testSvc',
        image: 'testImage',
        env: false,
        expose: false,
        persist: true
      });
    });
  });
  describe('parseTask', () => {
    it('returns semicolon split executable task command', () => {
      expect(parsers.parseTask('a\nb\nc')).to.equal('a; b; c');
    });
  });
  describe('parseAliases', () => {
    it('parses dot-prefixed aliases and replaces with task commands', () => {
      const mockManifest = {
        tasks: {
          'foo': 'bar'
        }
      };
      expect(parsers.parseAliases(mockManifest, '.foo')).to.equal('bar;');
    });
  });
});<|MERGE_RESOLUTION|>--- conflicted
+++ resolved
@@ -1,11 +1,8 @@
 /* global sinon, expect, request, describe, it, before, after */
 import './../../setup';
 import parsers from './../../../src/lib/parsers';
-<<<<<<< HEAD
 import testManifests from './../../fixtures/manifests';
-=======
 import config from './../../../src/lib/config';
->>>>>>> 584eb833
 import username from 'username';
 
 describe('parsers', () => {
